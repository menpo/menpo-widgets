--- conflicted
+++ resolved
@@ -38,8 +38,9 @@
         If the type of the first item in the list does not have a suitable
         widget in menpowidgets.
     """
-    from . import (visualize_images, visualize_landmarks_2d, visualize_shapes_2d,
-                   visualize_shape_model_2d)
+    from . import (visualize_images, visualize_landmarks_2d,
+                   visualize_landmarks_3d, visualize_shapes_2d,
+                   visualize_shapes_3d, visualize_shape_model_2d)
     # We use the first item to select the correct widget
     if not isinstance(items, Sized) or isinstance(items, LandmarkManager):
         template = items
@@ -52,46 +53,17 @@
         (Image, visualize_images, None),
         (PointCloud, visualize_shapes_2d,
          lambda pc: pc.n_dims == 2),
+        (PointCloud, visualize_shapes_3d,
+         lambda pc: pc.n_dims == 3),
         (LandmarkManager, visualize_landmarks_2d,
          lambda lms: list(lms.values())[0].n_dims == 2),
+        (LandmarkManager, visualize_landmarks_3d,
+         lambda lms: list(lms.values())[0].n_dims == 3),
         (PCAModel, visualize_shape_model_2d,
          lambda m: isinstance(m.template, PointCloud) and
-                   m.template.n_dims == 2),
+                   m.template.n_dims == 2)
     ]
 
-<<<<<<< HEAD
-    # Select widget based on template's class
-    if isinstance(template, PointCloud) and template.n_dims == 2:
-        from .base import visualize_shapes_2d
-        visualize_shapes_2d(items, **kwargs)
-    elif isinstance(template, PointCloud) and template.n_dims == 3:
-        from .base import visualize_shapes_3d
-        visualize_shapes_3d(items, **kwargs)
-    elif isinstance(template, LandmarkManager) and template.n_dims == 2:
-        from .base import visualize_landmarks_2d
-        visualize_landmarks_2d(items, **kwargs)
-    elif isinstance(template, LandmarkManager) and template.n_dims == 3:
-        from .base import visualize_landmarks_3d
-        visualize_landmarks_3d(items, **kwargs)
-    elif isinstance(template, Image):
-        from .base import visualize_images
-        visualize_images(items, **kwargs)
-    elif (isinstance(template, PCAModel)
-          and isinstance(template.template_instance, PointCloud)
-          and template.template_instance.n_dims == 2):
-        from .base import visualize_shape_model_2d
-        visualize_shape_model_2d(items, **kwargs)
-    elif (isinstance(template, PCAModel)
-          and isinstance(template.template_instance, Image)):
-        from .base import visualize_appearance_model
-        visualize_appearance_model(items, **kwargs)
-    else:
-        raise ValueError(
-            "No suitable widget found for type {} - Supported types are "
-            "PointCloud, LandmarkManager, Image, PCAModel or "
-            "subclasses of those.".format(
-                type(template)))
-=======
     for (cls, widget, test) in cls_to_items_widget:
         if isinstance(template, cls) and (test is None or test(template)):
             return widget(items, **kwargs)
@@ -100,5 +72,4 @@
         "No suitable list visualization found for type {} - valid types are "
         "{} or subclasses thereof".format(
             type(template), ', '.format([x[0] for x in cls_to_items_widget])
-        ))
->>>>>>> 3849c678
+        ))