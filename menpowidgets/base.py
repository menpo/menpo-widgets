from collections import Sized, OrderedDict
import matplotlib.pyplot as plt
from matplotlib import collections as mc
import numpy as np

import ipywidgets
import IPython.display as ipydisplay

from menpo.base import name_of_callable
from menpo.image import MaskedImage, Image
from menpo.image.base import _convert_patches_list_to_single_array
<<<<<<< HEAD
from menpo.shape import TriMesh
from menpo.visualize import print_dynamic
=======
from menpo.landmark import LandmarkManager
>>>>>>> 3849c678

from .options import (RendererOptionsWidget, TextPrintWidget,
                      SaveMatplotlibFigureOptionsWidget, AnimationOptionsWidget,
                      ImageOptionsWidget, LandmarkOptionsWidget,
                      PlotMatplotlibOptionsWidget, PatchOptionsWidget,
                      LinearModelParametersWidget, CameraSnapshotWidget,
                      Shape2DOptionsWidget, Shape3DOptionsWidget,
                      SaveMayaviFigureOptionsWidget)
from .tools import LogoWidget, SwitchWidget
from .utils import (extract_group_labels_from_landmarks,
                    extract_groups_labels_from_image, render_image,
                    render_patches)
from .checks import check_n_parameters
from .style import map_styles_to_hex_colours


def menpowidgets_src_dir_path():
    r"""
    The path to the top of the menpowidgets package.

    Useful for locating where the logos folder is stored.

    Returns
    -------
    path : ``pathlib.Path``
        The full path to the top of the Menpo package
    """
    # to avoid cluttering the menpowidgets.base namespace
    from pathlib import Path
    import os.path
    return Path(os.path.abspath(__file__)).parent


def visualize_shapes_2d(shapes, figure_size=(7, 7), browser_style='buttons',
                        custom_info_callback=None):
    r"""
    Widget that allows browsing through a `list` of
    2D shapes. The supported objects are:

            ================================== =
            Object
            ================================== =
            `menpo.shape.PointCloud`
            `menpo.shape.PointUndirectedGraph`
            `menpo.shape.PointDirectedGraph`
            `menpo.shape.PointTree`
            `menpo.shape.LabelledPointGraph`
            `menpo.shape.TriMesh`
            ================================== =

    Any instance of the above can be combined in the input `list`.

    Parameters
    ----------
    shapes : `list`
        The `list` of objects to be visualized. It can contain a combination of

            ================================== =
            Object
            ================================== =
            `menpo.shape.PointCloud`
            `menpo.shape.PointUndirectedGraph`
            `menpo.shape.PointDirectedGraph`
            `menpo.shape.PointTree`
            `menpo.shape.LabelledPointGraph`
            `menpo.shape.TriMesh`
            ================================== =

        or subclasses of those.
    figure_size : (`int`, `int`), optional
        The initial size of the rendered figure.
    browser_style : ``{'buttons', 'slider'}``, optional
        It defines whether the selector of the objects will have the form of
        plus/minus buttons or a slider.
    custom_info_callback: `function` or ``None``, optional
        If not ``None``, it should be a function that accepts a 2D shape
        and returns a list of custom messages to be printed about it. Each
        custom message will be printed in a separate line.
    """
    # Ensure that the code is being run inside a Jupyter kernel!
    from .utils import verify_ipython_and_kernel
    verify_ipython_and_kernel()
    print('Initializing...')

    # Make sure that shapes is a list even with one member
    if not isinstance(shapes, Sized):
        shapes = [shapes]

    # Get the number of shapes
    n_shapes = len(shapes)

    # Define the styling options
    main_style = 'warning'

    # Define render function
    def render_function(change):
        # Clear current figure, but wait until the generation of the new data
        # that will be rendered
        ipydisplay.clear_output(wait=True)

        # Get selected shape index
        i = shape_number_wid.selected_values if n_shapes > 1 else 0

        # Create options dictionary
        options = dict()
        options.update(shape_options_wid.selected_values['lines'])
        options.update(shape_options_wid.selected_values['markers'])
        options['image_view'] = shape_options_wid.selected_values['image_view']
        options.update(
            renderer_options_wid.selected_values['numbering_matplotlib'])
        options.update(renderer_options_wid.selected_values['axes'])

        # Correct options based on the type of the shape
        if hasattr(shapes[i], 'labels'):
            # If the shape is a LabelledPointUndirectedGraph ...
            # ...use the legend options
            options.update(renderer_options_wid.selected_values['legend'])
            # ...use with_labels
            options['with_labels'] = \
                shape_options_wid.selected_values['with_labels']
            # ...correct colours
            line_colour = []
            marker_face_colour = []
            marker_edge_colour = []
            for lbl in options['with_labels']:
                idx = shapes[i].labels.index(lbl)
                line_colour.append(options['line_colour'][idx])
                marker_face_colour.append(options['marker_face_colour'][idx])
                marker_edge_colour.append(options['marker_edge_colour'][idx])
            options['line_colour'] = line_colour
            options['marker_face_colour'] = marker_face_colour
            options['marker_edge_colour'] = marker_edge_colour
        else:
            # If shape is PointCloud, TriMesh or PointGraph
            # ...correct colours
            options['line_colour'] = options['line_colour'][0]
            options['marker_face_colour'] = options['marker_face_colour'][0]
            options['marker_edge_colour'] = options['marker_edge_colour'][0]

        # Get figure size
        new_figure_size = (
            renderer_options_wid.selected_values['zoom_one'] * figure_size[0],
            renderer_options_wid.selected_values['zoom_one'] * figure_size[1])

        # Render shape with selected options
        save_figure_wid.renderer = shapes[i].view(
            figure_id=save_figure_wid.renderer.figure_id, new_figure=False,
            figure_size=new_figure_size, **options)

        # Force rendering
        save_figure_wid.renderer.force_draw()

        # Update info text widget
        update_info(shapes[i], custom_info_callback=custom_info_callback)

    # Define function that updates the info text
    def update_info(shape, custom_info_callback=None):
        min_b, max_b = shape.bounds()
        rang = shape.range()
        cm = shape.centre()
        text_per_line = [
            "> {}".format(name_of_callable(shape)),
            "> {} points".format(shape.n_points),
            "> Bounds: [{0:.1f}-{1:.1f}]W, [{2:.1f}-{3:.1f}]H".format(
                min_b[0], max_b[0], min_b[1], max_b[1]),
            "> Range: {0:.1f}W, {1:.1f}H".format(rang[0], rang[1]),
            "> Centre of mass: ({0:.1f}, {1:.1f})".format(cm[0], cm[1]),
            "> Norm: {0:.2f}".format(shape.norm())]
        if custom_info_callback is not None:
            # iterate over the list of messages returned by the callback
            # function and append them in the text_per_line.
            for msg in custom_info_callback(shape):
                text_per_line.append('> {}'.format(msg))
        info_wid.set_widget_state(text_per_line=text_per_line)

    # If the object is a LabelledPointUndirectedGraph, grab the labels
    labels = None
    if hasattr(shapes[0], 'labels'):
        labels = shapes[0].labels

    # Create widgets
    shape_options_wid = Shape2DOptionsWidget(
        labels=labels, render_function=render_function)
    renderer_options_wid = RendererOptionsWidget(
        options_tabs=['zoom_one', 'axes', 'numbering_matplotlib', 'legend'],
        labels=None,  axes_x_limits=0.1, axes_y_limits=0.1,
        render_function=render_function)
    info_wid = TextPrintWidget(text_per_line=[''])
    save_figure_wid = SaveMatplotlibFigureOptionsWidget()

    # Group widgets
    if n_shapes > 1:
        # Define function that updates options' widgets state
        def update_widgets(change):
            # Get current shape and check if it has labels
            i = change['new']
            labels = None
            if hasattr(shapes[i], 'labels'):
                labels = shapes[i].labels

            # Update shape options
            shape_options_wid.set_widget_state(labels=labels,
                                               allow_callback=True)

        # Shape selection slider
        index = {'min': 0, 'max': n_shapes-1, 'step': 1, 'index': 0}
        shape_number_wid = AnimationOptionsWidget(
            index, render_function=update_widgets, index_style=browser_style,
            interval=0.2, description='Shape', loop_enabled=True,
            continuous_update=False)

        # Header widget
        logo_wid = LogoWidget(style=main_style)
        logo_wid.layout.margin = '0px 10px 0px 0px'
        header_wid = ipywidgets.HBox([logo_wid, shape_number_wid])
        header_wid.layout.align_items = 'center'
        header_wid.layout.margin = '0px 0px 10px 0px'
    else:
        # Header widget
        header_wid = LogoWidget(style=main_style)
        header_wid.layout.margin = '0px 10px 0px 0px'
    options_box = ipywidgets.Tab(
        [info_wid, shape_options_wid, renderer_options_wid, save_figure_wid])
    tab_titles = ['Info', 'Shape', 'Renderer', 'Export']
    for (k, tl) in enumerate(tab_titles):
        options_box.set_title(k, tl)
    if n_shapes > 1:
        wid = ipywidgets.VBox([header_wid, options_box])
    else:
        wid = ipywidgets.HBox([header_wid, options_box])

    # Set widget's style
    wid.box_style = main_style
    wid.layout.border = '2px solid ' + map_styles_to_hex_colours(main_style)

    # Display final widget
    final_box = ipywidgets.Box([wid])
    final_box.layout.display = 'flex'
    ipydisplay.display(final_box)

    # Trigger initial visualization
    render_function({})


def visualize_shapes_3d(shapes, browser_style='buttons',
                        custom_info_callback=None):
    r"""
    Widget that allows browsing through a `list` of
    3D shapes. The supported objects are:

            ==================================
            Object
            ==================================
            `menpo.shape.PointCloud`
            `menpo.shape.PointUndirectedGraph`
            `menpo.shape.PointDirectedGraph`
            `menpo.shape.PointTree`
            `menpo.shape.LabelledPointGraph`
            ==================================

    Any instance of the above can be combined in the input `list`.

    Parameters
    ----------
    shapes : `list`
        The `list` of objects to be visualized. It can contain a combination of

            ==================================
            Object
            ==================================
            `menpo.shape.PointCloud`
            `menpo.shape.PointUndirectedGraph`
            `menpo.shape.PointDirectedGraph`
            `menpo.shape.PointTree`
            `menpo.shape.LabelledPointGraph`
            ==================================

        or subclasses of those.
    browser_style : ``{'buttons', 'slider'}``, optional
        It defines whether the selector of the objects will have the form of
        plus/minus buttons or a slider.
    custom_info_callback: `function` or ``None``, optional
        If not ``None``, it should be a function that accepts a 2D shape
        and returns a list of custom messages to be printed about it. Each
        custom message will be printed in a separate line.
    """
    # Ensure that the code is being run inside a Jupyter kernel!
    from .utils import verify_ipython_and_kernel
    verify_ipython_and_kernel()
    print_dynamic('Initializing...')

    # Make sure that shapes is a list even with one member
    if not isinstance(shapes, Sized):
        shapes = [shapes]

    # Get the number of shapes
    n_shapes = len(shapes)

    # Define the styling options
    main_style = 'warning'

    # Define render function
    def render_function(change):
        # Clear current figure
        save_figure_wid.renderer.clear_figure()
        ipydisplay.clear_output(wait=True)

        # Get selected shape index
        i = shape_number_wid.selected_values if n_shapes > 1 else 0

        # Update info text widget
        update_info(shapes[i], custom_info_callback=custom_info_callback)

        # Create options dictionary
        options = dict()
        if isinstance(shapes[i], TriMesh):
            # Note that 3D TriMesh has a totally different set of options
            # compared to any other PointCloud or PointGraph. However, in order
            # for visualize_shapes_3d to support TriMeshes, we simply use the
            # options that are common. This means that most of the widget's
            # options will have no effect on rendering...
            options['mesh_type'] = 'wireframe'
            if shape_options_wid.selected_values['markers']['render_markers']:
                options['mesh_type'] = 'fancymesh'
            options['line_width'] = \
                shape_options_wid.selected_values['lines']['line_width']
            options['colour'] = \
                shape_options_wid.selected_values['lines']['line_colour'][0]
            options['marker_style'] = \
                shape_options_wid.selected_values['markers']['marker_style']
            options['marker_size'] = \
                shape_options_wid.selected_values['markers']['marker_size']
            options['marker_resolution'] = \
                shape_options_wid.selected_values['markers']['marker_resolution']
            options['step'] = \
                shape_options_wid.selected_values['markers']['step']
        else:
            options.update(shape_options_wid.selected_values['lines'])
            options.update(shape_options_wid.selected_values['markers'])
            options.update(
                renderer_options_wid.selected_values['numbering_mayavi'])

            # Correct options based on the type of the shape
            if hasattr(shapes[i], 'labels'):
                # If the shape is a LabelledPointUndirectedGraph ...
                # ...use with_labels
                options['with_labels'] = \
                    shape_options_wid.selected_values['with_labels']
                # ...correct colours
                line_colour = []
                marker_colour = []
                for lbl in options['with_labels']:
                    idx = shapes[i].labels.index(lbl)
                    line_colour.append(options['line_colour'][idx])
                    marker_colour.append(options['marker_colour'][idx])
                options['line_colour'] = line_colour
                options['marker_colour'] = marker_colour
            else:
                # If shape is PointCloud, TriMesh or PointGraph
                # ...correct colours
                options['line_colour'] = options['line_colour'][0]
                options['marker_colour'] = options['marker_colour'][0]

        # Render shape with selected options
        save_figure_wid.renderer = shapes[i].view(
            figure_id=save_figure_wid.renderer.figure_id, new_figure=False,
            alpha=1.0, **options)

        # Force rendering
        save_figure_wid.renderer.force_draw()

    # Define function that updates the info text
    def update_info(shape, custom_info_callback=None):
        min_b, max_b = shape.bounds()
        rang = shape.range()
        cm = shape.centre()
        text_per_line = [
            "> {}".format(name_of_callable(shape)),
            "> {} points".format(shape.n_points),
            "> Bounds: [{0:.1f}-{1:.1f}]X, [{2:.1f}-{3:.1f}]Y, "
            "[{4:.1f}-{5:.1f}]Z".format(min_b[0], max_b[0], min_b[1], max_b[1],
                                        min_b[2], max_b[2]),
            "> Range: {0:.1f}X, {1:.1f}Y, {2:.1f}Z".format(rang[0], rang[1],
                                                           rang[2]),
            "> Centre of mass: ({0:.1f}X, {1:.1f}Y, {2:.1f}Z)".format(
                cm[0], cm[1], cm[2]),
            "> Norm: {0:.2f}".format(shape.norm())]
        if custom_info_callback is not None:
            # iterate over the list of messages returned by the callback
            # function and append them in the text_per_line.
            for msg in custom_info_callback(shape):
                text_per_line.append('> {}'.format(msg))
        info_wid.set_widget_state(text_per_line=text_per_line)

    # If the object is a LabelledPointUndirectedGraph, grab the labels
    labels = None
    if hasattr(shapes[0], 'labels'):
        labels = shapes[0].labels

    # Create widgets
    shape_options_wid = Shape3DOptionsWidget(
        labels=labels, render_function=render_function)
    renderer_options_wid = RendererOptionsWidget(
        options_tabs=['numbering_mayavi'], labels=None,
        render_function=render_function)
    info_wid = TextPrintWidget(text_per_line=[''])
    save_figure_wid = SaveMayaviFigureOptionsWidget()

    # Group widgets
    if n_shapes > 1:
        # Define function that updates options' widgets state
        def update_widgets(change):
            # Get current shape and check if it has labels
            i = change['new']
            labels = None
            if hasattr(shapes[i], 'labels'):
                labels = shapes[i].labels

            # Update shape options
            shape_options_wid.set_widget_state(labels=labels,
                                               allow_callback=True)

        # Shape selection slider
        index = {'min': 0, 'max': n_shapes-1, 'step': 1, 'index': 0}
        shape_number_wid = AnimationOptionsWidget(
            index, render_function=update_widgets, index_style=browser_style,
            interval=0.2, description='Shape', loop_enabled=True,
            continuous_update=False)

        # Header widget
        logo_wid = LogoWidget(style=main_style)
        logo_wid.layout.margin = '0px 10px 0px 0px'
        header_wid = ipywidgets.HBox([logo_wid, shape_number_wid])
        header_wid.layout.align_items = 'center'
        header_wid.layout.margin = '0px 0px 10px 0px'
    else:
        # Header widget
        header_wid = LogoWidget(style=main_style)
        header_wid.layout.margin = '0px 10px 0px 0px'
    options_box = ipywidgets.Tab(
        [info_wid, shape_options_wid, renderer_options_wid, save_figure_wid])
    tab_titles = ['Info', 'Shape', 'Renderer', 'Export']
    for (k, tl) in enumerate(tab_titles):
        options_box.set_title(k, tl)
    if n_shapes > 1:
        wid = ipywidgets.VBox([header_wid, options_box])
    else:
        wid = ipywidgets.HBox([header_wid, options_box])

    # Set widget's style
    wid.box_style = main_style
    wid.layout.border = '2px solid ' + map_styles_to_hex_colours(main_style)

    # Display final widget
    final_box = ipywidgets.Box([wid])
    final_box.layout.display = 'flex'
    ipydisplay.display(final_box)

    # Trigger initial visualization
    render_function({})
    print_dynamic('')


def visualize_landmarks_2d(landmarks, figure_size=(7, 7),
                           browser_style='buttons', custom_info_callback=None):
    r"""
    Widget that allows browsing through a `list` of
    `menpo.landmark.LandmarkManager` (or subclass) objects. The landmark
    managers can have a combination of different attributes, e.g.
    landmark groups and labels etc.

    Parameters
    ----------
    landmarks : `list` of `menpo.landmark.LandmarkManager` or subclass
        The `list` of landmark managers to be visualized.
    figure_size : (`int`, `int`), optional
        The initial size of the rendered figure.
    browser_style : ``{'buttons', 'slider'}``, optional
        It defines whether the selector of the objects will have the form of
        plus/minus buttons or a slider.
    custom_info_callback: `function` or ``None``, optional
        If not None, it should be a function that accepts a landmark group and
        returns a list of custom messages to be printed per landmark group.
        Each custom message will be printed in a separate line.
    """
    # Ensure that the code is being run inside a Jupyter kernel!
    from .utils import verify_ipython_and_kernel
    verify_ipython_and_kernel()
    print('Initializing...')

    # Make sure that landmarks is a list even with one landmark manager member
    if isinstance(landmarks, LandmarkManager):
        landmarks = [landmarks]

    # Get the number of landmark managers
    n_landmarks = len(landmarks)

    # Define the styling options
    main_style = 'info'

    # Define render function
    def render_function(change):
        # Clear current figure, but wait until the generation of the new data
        # that will be rendered
        ipydisplay.clear_output(wait=True)

        # get selected index and selected group
        i = landmark_number_wid.selected_values if n_landmarks > 1 else 0
        g = landmark_options_wid.selected_values['landmarks']['group']

        if landmark_options_wid.selected_values['landmarks']['render_landmarks']:
            # get shape
            shape = landmarks[i][g]

            # Create options dictionary
            options = dict()
            options.update(landmark_options_wid.selected_values['lines'])
            options.update(landmark_options_wid.selected_values['markers'])
            options['image_view'] = landmark_options_wid.selected_values['image_view']
            options.update(
                renderer_options_wid.selected_values['numbering_matplotlib'])
            options.update(renderer_options_wid.selected_values['axes'])

            # Correct options based on the type of the shape
            if hasattr(shape, 'labels'):
                # If the shape is a LabelledPointUndirectedGraph ...
                # ...use the legend options
                options.update(renderer_options_wid.selected_values['legend'])
                # ...use with_labels
                options['with_labels'] = \
                    landmark_options_wid.selected_values['landmarks']['with_labels']
                # ...correct colours
                line_colour = []
                marker_face_colour = []
                marker_edge_colour = []
                for lbl in options['with_labels']:
                    id = shape.labels.index(lbl)
                    line_colour.append(options['line_colour'][id])
                    marker_face_colour.append(options['marker_face_colour'][id])
                    marker_edge_colour.append(options['marker_edge_colour'][id])
                options['line_colour'] = line_colour
                options['marker_face_colour'] = marker_face_colour
                options['marker_edge_colour'] = marker_edge_colour
            else:
                # If shape is PointCloud, TriMesh or PointGraph
                # ...correct colours
                options['line_colour'] = options['line_colour'][0]
                options['marker_face_colour'] = options['marker_face_colour'][0]
                options['marker_edge_colour'] = options['marker_edge_colour'][0]

            # Get figure size
            new_figure_size = (
                renderer_options_wid.selected_values['zoom_one'] *
                figure_size[0],
                renderer_options_wid.selected_values['zoom_one'] *
                figure_size[1])

            # Render shape with selected options
            save_figure_wid.renderer = shape.view(
                figure_id=save_figure_wid.renderer.figure_id, new_figure=False,
                figure_size=new_figure_size, **options)

            # Force rendering
            save_figure_wid.renderer.force_draw()
        else:
            ipydisplay.clear_output()

        # update info text widget
        update_info(landmarks[i], g, custom_info_callback=custom_info_callback)

    # Define function that updates the info text
    def update_info(landmarks, group, custom_info_callback=None):
        if group is not None:
            min_b, max_b = landmarks[group].bounds()
            rang = landmarks[group].range()
            cm = landmarks[group].centre()
            text_per_line = [
                "> {} landmark points".format(landmarks[group].n_points),
                "> {}".format(name_of_callable(landmarks[group])),
                "> Bounds: [{0:.1f}-{1:.1f}]W, [{2:.1f}-{3:.1f}]H".format(
                    min_b[0], max_b[0], min_b[1], max_b[1]),
                "> Range: {0:.1f}W, {1:.1f}H".format(rang[0], rang[1]),
                "> Centre of mass: ({0:.1f}, {1:.1f})".format(cm[0], cm[1]),
                "> Norm: {0:.2f}".format(landmarks[group].norm())]
            if custom_info_callback is not None:
                # iterate over the list of messages returned by the callback
                # function and append them in the text_per_line.
                for msg in custom_info_callback(landmarks[group]):
                    text_per_line.append('> {}'.format(msg))
        else:
            text_per_line = ["No landmarks available."]

        info_wid.set_widget_state(text_per_line=text_per_line)

    # Create widgets
    groups_keys, labels_keys = extract_group_labels_from_landmarks(landmarks[0])
    first_label = labels_keys[0] if labels_keys else None
    landmark_options_wid = LandmarkOptionsWidget(
        group_keys=groups_keys, labels_keys=labels_keys,
        type='2D', render_function=render_function)
    renderer_options_wid = RendererOptionsWidget(
        options_tabs=['zoom_one', 'axes', 'numbering_matplotlib', 'legend'],
        labels=first_label, axes_x_limits=0.1, axes_y_limits=0.1,
        render_function=render_function)
    info_wid = TextPrintWidget(text_per_line=[''])
    save_figure_wid = SaveMatplotlibFigureOptionsWidget()

    # Group widgets
    if n_landmarks > 1:
        # Define function that updates options' widgets state
        def update_widgets(change):
            # Get new groups and labels
            i = landmark_number_wid.selected_values
            g_keys, l_keys = extract_group_labels_from_landmarks(
                landmarks[i])

            # Update landmarks options
            landmark_options_wid.set_widget_state(
                group_keys=g_keys, labels_keys=l_keys, allow_callback=True)

        # Landmark selection slider
        index = {'min': 0, 'max': n_landmarks-1, 'step': 1, 'index': 0}
        landmark_number_wid = AnimationOptionsWidget(
            index, render_function=update_widgets, index_style=browser_style,
            interval=0.2, description='Shape', loop_enabled=True,
            continuous_update=False)

        # Header widget
        logo_wid = LogoWidget(style=main_style)
        logo_wid.layout.margin = '0px 10px 0px 0px'
        header_wid = ipywidgets.HBox([logo_wid, landmark_number_wid])
        header_wid.layout.align_items = 'center'
        header_wid.layout.margin = '0px 0px 10px 0px'
    else:
        # Header widget
        header_wid = LogoWidget(style=main_style)
        header_wid.layout.margin = '0px 10px 0px 0px'
    options_box = ipywidgets.Tab(
        children=[info_wid, landmark_options_wid, renderer_options_wid,
                  save_figure_wid])
    tab_titles = ['Info', 'Landmarks', 'Renderer', 'Export']
    for (k, tl) in enumerate(tab_titles):
        options_box.set_title(k, tl)
    if n_landmarks > 1:
        wid = ipywidgets.VBox([header_wid, options_box])
    else:
        wid = ipywidgets.HBox([header_wid, options_box])

    # Set widget's style
    wid.box_style = main_style
    wid.layout.border = '2px solid ' + map_styles_to_hex_colours(main_style)

    # Display final widget
    final_box = ipywidgets.Box([wid])
    final_box.layout.display = 'flex'
    ipydisplay.display(final_box)

    # Trigger initial visualization
    render_function({})


def visualize_landmarks_3d(landmarks, browser_style='buttons',
                           custom_info_callback=None):
    r"""
    Widget that allows browsing through a `list` of
    `menpo.landmark.LandmarkManager` (or subclass) objects. The landmark
    managers can have a combination of different attributes, e.g.
    landmark groups and labels etc.

    Parameters
    ----------
    landmarks : `list` of `menpo.landmark.LandmarkManager` or subclass
        The `list` of landmark managers to be visualized.
    browser_style : ``{'buttons', 'slider'}``, optional
        It defines whether the selector of the objects will have the form of
        plus/minus buttons or a slider.
    custom_info_callback: `function` or ``None``, optional
        If not None, it should be a function that accepts a landmark group and
        returns a list of custom messages to be printed per landmark group.
        Each custom message will be printed in a separate line.
    """
    # Ensure that the code is being run inside a Jupyter kernel!
    from .utils import verify_ipython_and_kernel
    verify_ipython_and_kernel()
    print('Initializing...')

    # Make sure that landmarks is a list even with one landmark manager member
    if not isinstance(landmarks, list):
        landmarks = [landmarks]

    # Get the number of landmark managers
    n_landmarks = len(landmarks)

    # Define the styling options
    main_style = 'info'

    # Define render function
    def render_function(change):
        # Clear current figure
        save_figure_wid.renderer.clear_figure()
        ipydisplay.clear_output(wait=True)

        # get selected index and selected group
        i = landmark_number_wid.selected_values if n_landmarks > 1 else 0
        g = landmark_options_wid.selected_values['landmarks']['group']

        # update info text widget
        update_info(landmarks[i], g, custom_info_callback=custom_info_callback)

        if landmark_options_wid.selected_values['landmarks']['render_landmarks']:
            # get shape
            shape = landmarks[i][g]

            options = dict()
            if isinstance(shape, TriMesh):
                # Note that 3D TriMesh has a totally different set of options
                # compared to any other PointCloud or PointGraph. However, in
                # order for visualize_landmarks_3d to support TriMeshes, we
                # simply use the options that are common. This means that most
                # of the widget's options will have no effect on rendering...
                options['mesh_type'] = 'wireframe'
                if landmark_options_wid.selected_values['markers'][
                    'render_markers']:
                    options['mesh_type'] = 'fancymesh'
                options['line_width'] = \
                    landmark_options_wid.selected_values['lines']['line_width']
                options['colour'] = \
                    landmark_options_wid.selected_values['lines']['line_colour'][0]
                options['marker_style'] = \
                    landmark_options_wid.selected_values['markers']['marker_style']
                options['marker_size'] = \
                    landmark_options_wid.selected_values['markers']['marker_size']
                options['marker_resolution'] = \
                    landmark_options_wid.selected_values['markers'][
                        'marker_resolution']
                options['step'] = \
                    landmark_options_wid.selected_values['markers']['step']
            else:
                options.update(landmark_options_wid.selected_values['lines'])
                options.update(landmark_options_wid.selected_values['markers'])
                options.update(
                    renderer_options_wid.selected_values['numbering_mayavi'])

                # Correct options based on the type of the shape
                if hasattr(shape, 'labels'):
                    # If the shape is a LabelledPointUndirectedGraph ...
                    # ...use with_labels
                    options['with_labels'] = \
                        landmark_options_wid.selected_values['landmarks']['with_labels']
                    # ...correct colours
                    line_colour = []
                    marker_colour = []
                    for lbl in options['with_labels']:
                        idx = shape.labels.index(lbl)
                        line_colour.append(options['line_colour'][idx])
                        marker_colour.append(options['marker_colour'][idx])
                    options['line_colour'] = line_colour
                    options['marker_colour'] = marker_colour
                else:
                    # If shape is PointCloud, TriMesh or PointGraph
                    # ...correct colours
                    options['line_colour'] = options['line_colour'][0]
                    options['marker_colour'] = options['marker_colour'][0]

            # Render shape with selected options
            save_figure_wid.renderer = shape.view(
                figure_id=save_figure_wid.renderer.figure_id, new_figure=False,
                alpha=1.0, **options)

            # Force rendering
            save_figure_wid.renderer.force_draw()
        else:
            ipydisplay.clear_output()

    # Define function that updates the info text
    def update_info(landmarks, group, custom_info_callback=None):
        if group is not None:
            min_b, max_b = landmarks[group].bounds()
            rang = landmarks[group].range()
            cm = landmarks[group].centre()
            text_per_line = [
                "> {} landmark points".format(landmarks[group].n_points),
                "> {}".format(name_of_callable(landmarks[group])),
                "> Bounds: [{0:.1f}-{1:.1f}]X, [{2:.1f}-{3:.1f}]Y, "
                "[{4:.1f}-{5:.1f}]Z".format(
                    min_b[0], max_b[0], min_b[1], max_b[1], min_b[2], max_b[2]),
                "> Range: {0:.1f}X, {1:.1f}Y, {2:.1f}Z".format(rang[0], rang[1],
                                                               rang[2]),
                "> Centre of mass: ({0:.1f}X, {1:.1f}Y, {2:.1f}Z)".format(
                    cm[0], cm[1], cm[2]),
                "> Norm: {0:.2f}".format(landmarks[group].norm())]
            if custom_info_callback is not None:
                # iterate over the list of messages returned by the callback
                # function and append them in the text_per_line.
                for msg in custom_info_callback(landmarks[group]):
                    text_per_line.append('> {}'.format(msg))
        else:
            text_per_line = ["No landmarks available."]

        info_wid.set_widget_state(text_per_line=text_per_line)

    # Create widgets
    groups_keys, labels_keys = extract_group_labels_from_landmarks(landmarks[0])
    first_label = labels_keys[0] if labels_keys else None
    landmark_options_wid = LandmarkOptionsWidget(
        group_keys=groups_keys, labels_keys=labels_keys,
        type='3D', render_function=render_function)
    renderer_options_wid = RendererOptionsWidget(
        options_tabs=['numbering_mayavi'], labels=first_label,
        render_function=render_function)
    info_wid = TextPrintWidget(text_per_line=[''])
    save_figure_wid = SaveMayaviFigureOptionsWidget()

    # Group widgets
    if n_landmarks > 1:
        # Define function that updates options' widgets state
        def update_widgets(change):
            # Get new groups and labels
            i = landmark_number_wid.selected_values
            g_keys, l_keys = extract_group_labels_from_landmarks(
                landmarks[i])

            # Update landmarks options
            landmark_options_wid.set_widget_state(
                group_keys=g_keys, labels_keys=l_keys, allow_callback=True)

        # Landmark selection slider
        index = {'min': 0, 'max': n_landmarks-1, 'step': 1, 'index': 0}
        landmark_number_wid = AnimationOptionsWidget(
            index, render_function=update_widgets, index_style=browser_style,
            interval=0.2, description='Shape', loop_enabled=True,
            continuous_update=False, style=main_style)

        # Header widget
        logo_wid = LogoWidget(style=main_style)
        logo_wid.layout.margin = '0px 10px 0px 0px'
        header_wid = ipywidgets.HBox([logo_wid, landmark_number_wid])
        header_wid.layout.align_items = 'center'
        header_wid.layout.margin = '0px 0px 10px 0px'
    else:
        # Header widget
        header_wid = LogoWidget(style=main_style)
        header_wid.layout.margin = '0px 10px 0px 0px'
    options_box = ipywidgets.Tab(
        children=[info_wid, landmark_options_wid, renderer_options_wid,
                  save_figure_wid])
    tab_titles = ['Info', 'Landmarks', 'Renderer', 'Export']
    for (k, tl) in enumerate(tab_titles):
        options_box.set_title(k, tl)
    if n_landmarks > 1:
        wid = ipywidgets.VBox([header_wid, options_box])
    else:
        wid = ipywidgets.HBox([header_wid, options_box])

    # Set widget's style
    wid.box_style = main_style
    wid.layout.border = '2px solid ' + map_styles_to_hex_colours(main_style)

    # Display final widget
    final_box = ipywidgets.Box([wid])
    final_box.layout.display = 'flex'
    ipydisplay.display(final_box)

    # Trigger initial visualization
    render_function({})
    print_dynamic('')


def visualize_images(images, figure_size=(7, 7), browser_style='buttons',
                     custom_info_callback=None):
    r"""
    Widget that allows browsing through a `list` of `menpo.image.Image` (or
    subclass) objects. The images can have a combination of different
    attributes, e.g. masked or not, landmarked or not, without multiple
    landmark groups and labels etc.

    Parameters
    ----------
    images : `list` of `menpo.image.Image` or subclass
        The `list` of images to be visualized.
    figure_size : (`int`, `int`), optional
        The initial size of the rendered figure.
    browser_style : ``{'buttons', 'slider'}``, optional
        It defines whether the selector of the objects will have the form of
        plus/minus buttons or a slider.
    custom_info_callback: `function` or ``None``, optional
        If not None, it should be a function that accepts an image and returns
        a list of custom messages to be printed per image. Each custom message
        will be printed in a separate line.
    """
    # Ensure that the code is being run inside a Jupyter kernel!
    from .utils import verify_ipython_and_kernel
    verify_ipython_and_kernel()
    print('Initializing...')

    # Make sure that images is a list even with one member
    if not isinstance(images, Sized):
        images = [images]

    # Get the number of images
    n_images = len(images)

    # Define the styling options
    main_style = 'info'

    # Define render function
    def render_function(change):
        # Clear current figure, but wait until the generation of the new data
        # that will be rendered
        ipydisplay.clear_output(wait=True)

        # get selected index and selected group
        i = image_number_wid.selected_values if n_images > 1 else 0
        g = landmark_options_wid.selected_values['landmarks']['group']

        # check if image is masked
        image_is_masked = isinstance(images[i], MaskedImage)

        # Create options dictionary
        options = dict()
        options.update(landmark_options_wid.selected_values['lines'])
        options.update(landmark_options_wid.selected_values['markers'])
        options.update(
            renderer_options_wid.selected_values['numbering_matplotlib'])
        options.update(renderer_options_wid.selected_values['axes'])
        options.update(renderer_options_wid.selected_values['legend'])
        options.update(image_options_wid.selected_values)
        options.update(landmark_options_wid.selected_values['landmarks'])

        # Correct options based on the type of the shape
        if (images[i].has_landmarks and
                hasattr(images[i].landmarks[g], 'labels')):
            # If the shape is a LabelledPointUndirectedGraph ...
            # ...correct colours
            line_colour = []
            marker_face_colour = []
            marker_edge_colour = []
            for lbl in options['with_labels']:
                id = images[i].landmarks[g].labels.index(lbl)
                line_colour.append(options['line_colour'][id])
                marker_face_colour.append(options['marker_face_colour'][id])
                marker_edge_colour.append(options['marker_edge_colour'][id])
            options['line_colour'] = line_colour
            options['marker_face_colour'] = marker_face_colour
            options['marker_edge_colour'] = marker_edge_colour
        else:
            # If shape is PointCloud, TriMesh or PointGraph
            # ...correct colours
            options['line_colour'] = options['line_colour'][0]
            options['marker_face_colour'] = options['marker_face_colour'][0]
            options['marker_edge_colour'] = options['marker_edge_colour'][0]

        # Get figure size
        new_figure_size = (
            renderer_options_wid.selected_values['zoom_one'] *
            figure_size[0],
            renderer_options_wid.selected_values['zoom_one'] *
            figure_size[1])

        # Render shape with selected options
        save_figure_wid.renderer = render_image(
            image=images[i], renderer=save_figure_wid.renderer,
            image_is_masked=image_is_masked, figure_size=new_figure_size,
            **options)

        # Update info
        update_info(images[i], image_is_masked, g,
                    custom_info_callback=custom_info_callback)

    # Define function that updates the info text
    def update_info(img, image_is_masked, group, custom_info_callback=None):
        # Prepare masked (or non-masked) string
        masked_str = 'Masked Image' if image_is_masked else 'Image'
        # Get image path, if available
        path_str = img.path if hasattr(img, 'path') else 'No path available'
        # Create text lines
        text_per_line = [
            "> {} of size {} with {} channel{}".format(
                masked_str, img._str_shape(), img.n_channels,
                's' * (img.n_channels > 1)),
            "> Path: '{}'".format(path_str)]
        if image_is_masked:
            text_per_line.append(
                "> {} masked pixels (attached mask {:.1%} true)".format(
                    img.n_true_pixels(), img.mask.proportion_true()))
        text_per_line.append("> min={:.3f}, max={:.3f}".format(
            img.pixels.min(), img.pixels.max()))
        if img.has_landmarks:
            text_per_line.append("> {} landmark points".format(
                img.landmarks[group].n_points))
        if custom_info_callback is not None:
            # iterate over the list of messages returned by the callback
            # function and append them in the text_per_line.
            for msg in custom_info_callback(img):
                text_per_line.append('> {}'.format(msg))
        info_wid.set_widget_state(text_per_line=text_per_line)

    # Create widgets
    groups_keys, labels_keys = extract_groups_labels_from_image(images[0])
    first_label = labels_keys[0] if labels_keys else None
    image_options_wid = ImageOptionsWidget(
        n_channels=images[0].n_channels,
        image_is_masked=isinstance(images[0], MaskedImage),
        render_function=render_function)
    landmark_options_wid = LandmarkOptionsWidget(
        group_keys=groups_keys, labels_keys=labels_keys,
        type='2D', render_function=render_function)
    renderer_options_wid = RendererOptionsWidget(
        options_tabs=['zoom_one', 'axes', 'numbering_matplotlib', 'legend'],
        labels=first_label, axes_x_limits=None, axes_y_limits=None,
        render_function=render_function)
    info_wid = TextPrintWidget(text_per_line=[''])
    save_figure_wid = SaveMatplotlibFigureOptionsWidget()

    # Group widgets
    if n_images > 1:
        # Define function that updates options' widgets state
        def update_widgets(change):
            # Get new groups and labels, then update landmark options
            i = image_number_wid.selected_values
            g_keys, l_keys = extract_groups_labels_from_image(images[i])

            # Update landmarks options
            landmark_options_wid.set_widget_state(
                group_keys=g_keys, labels_keys=l_keys, allow_callback=False)

            # Update channels options
            image_options_wid.set_widget_state(
                n_channels=images[i].n_channels,
                image_is_masked=isinstance(images[i], MaskedImage),
                allow_callback=True)

        # Image selection slider
        index = {'min': 0, 'max': n_images-1, 'step': 1, 'index': 0}
        image_number_wid = AnimationOptionsWidget(
            index, render_function=update_widgets, index_style=browser_style,
            interval=0.2, description='Image', loop_enabled=True,
            continuous_update=False)

        # Header widget
        logo_wid = LogoWidget(style=main_style)
        logo_wid.layout.margin = '0px 10px 0px 0px'
        header_wid = ipywidgets.HBox([logo_wid, image_number_wid])
        header_wid.layout.align_items = 'center'
        header_wid.layout.margin = '0px 0px 10px 0px'
    else:
        # Header widget
        header_wid = LogoWidget(style=main_style)
        header_wid.layout.margin = '0px 10px 0px 0px'
    options_box = ipywidgets.Tab(
        children=[info_wid, image_options_wid, landmark_options_wid,
                  renderer_options_wid, save_figure_wid])
    tab_titles = ['Info', 'Image', 'Landmarks', 'Renderer', 'Export']
    for (k, tl) in enumerate(tab_titles):
        options_box.set_title(k, tl)
    if n_images > 1:
        wid = ipywidgets.VBox([header_wid, options_box])
    else:
        wid = ipywidgets.HBox([header_wid, options_box])

    # Set widget's style
    wid.box_style = main_style
    wid.layout.border = '2px solid ' + map_styles_to_hex_colours(main_style)

    # Display final widget
    final_box = ipywidgets.Box([wid])
    final_box.layout.display = 'flex'
    ipydisplay.display(final_box)

    # Trigger initial visualization
    render_function({})


def visualize_patches(patches, patch_centers, figure_size=(7, 7),
                      browser_style='buttons', custom_info_callback=None):
    r"""
    Widget that allows browsing through a `list` of patch-based images.

    The patches argument can have any of the two formats that are returned from
    the `extract_patches()` and `extract_patches_around_landmarks()` methods
    of `menpo.image.Image`. Specifically it can be:

        1. ``(n_center, n_offset, self.n_channels, patch_shape)`` `ndarray`
        2. `list` of ``n_center * n_offset`` `menpo.image.Image` objects

    The patches can have a combination of different attributes, e.g. number of
    centers, number of offsets, number of channels etc.

    Parameters
    ----------
    patches : `list`
        The `list` of patch-based images to be visualized. It can consist of
        objects with any of the two formats that are returned from the
        `extract_patches()` and `extract_patches_around_landmarks()` methods.
        Specifically, it can either be an
        ``(n_center, n_offset, self.n_channels, patch_shape)`` `ndarray` or a
        `list` of ``n_center * n_offset`` `menpo.image.Image` objects.
    patch_centers : `list` of `menpo.shape.PointCloud`
        The centers to set the patches around. If the `list` has only one
        `menpo.shape.PointCloud` then this will be used for all patches members.
        Otherwise, it needs to have the same length as patches.
    figure_size : (`int`, `int`), optional
        The initial size of the rendered figure.
    browser_style : ``{'buttons', 'slider'}``, optional
        It defines whether the selector of the objects will have the form of
        plus/minus buttons or a slider.
    custom_info_callback: `function` or ``None``, optional
        If not None, it should be a function that accepts an image and returns
        a list of custom messages to be printed per image. Each custom message
        will be printed in a separate line.
    """
    # Ensure that the code is being run inside a Jupyter kernel!
    from .utils import verify_ipython_and_kernel
    verify_ipython_and_kernel()
    print('Initializing...')

    # Make sure that patches is a list even with one member
    if (isinstance(patches, list) and isinstance(patches[0], Image)) or \
            not isinstance(patches, list):
        patches = [patches]

    # Make sure that patch_centers is a list even with one shape
    if not isinstance(patch_centers, list):
        patch_centers = [patch_centers] * len(patches)
    elif isinstance(patch_centers, list) and len(patch_centers) == 1:
        patch_centers *= len(patches)

    # Make sure all patch-based images are in the single array format
    for i in range(len(patches)):
        if isinstance(patches[i], list):
            patches[i] = _convert_patches_list_to_single_array(
                patches[i], patch_centers[i].n_points)

    # Get the number of patch_based images
    n_patches = len(patches)

    # Define the styling options
    main_style = 'info'

    # Define render function
    def render_function(change):
        # Clear current figure, but wait until the generation of the new data
        # that will be rendered
        ipydisplay.clear_output(wait=True)

        # get selected index
        i = image_number_wid.selected_values if n_patches > 1 else 0

        # Create options dictionary
        options = dict()
        options.update(shape_options_wid.selected_values['lines'])
        options.update(shape_options_wid.selected_values['markers'])
        options.update(
            renderer_options_wid.selected_values['numbering_matplotlib'])
        options.update(renderer_options_wid.selected_values['axes'])
        image_options = dict(image_options_wid.selected_values)
        del image_options['masked_enabled']
        options.update(image_options)
        options.update(patch_options_wid.selected_values)
        options['line_colour'] = options['line_colour'][0]
        options['marker_face_colour'] = options['marker_face_colour'][0]
        options['marker_edge_colour'] = options['marker_edge_colour'][0]

        # Get figure size
        new_figure_size = (
            renderer_options_wid.selected_values['zoom_one'] * figure_size[0],
            renderer_options_wid.selected_values['zoom_one'] * figure_size[1])

        # Render image with selected options
        save_figure_wid.renderer = render_patches(
            patches=patches[i], patch_centers=patch_centers[i],
            renderer=save_figure_wid.renderer, figure_size=new_figure_size,
            **options)

        # update info text widget
        update_info(patches[i], custom_info_callback=custom_info_callback)

    # Define function that updates the info text
    def update_info(ptchs, custom_info_callback=None):
        text_per_line = [
            "> Patch-Based Image with {} patche{} and {} offset{}.".format(
                ptchs.shape[0], 's' * (ptchs.shape[0] > 1), ptchs.shape[1],
                                's' * (ptchs.shape[1] > 1)),
            "> Each patch has size {}H x {}W with {} channel{}.".format(
                ptchs.shape[3], ptchs.shape[4], ptchs.shape[2],
                's' * (ptchs.shape[2] > 1)),
            "> min={:.3f}, max={:.3f}".format(ptchs.min(), ptchs.max())]
        if custom_info_callback is not None:
            # iterate over the list of messages returned by the callback
            # function and append them in the text_per_line.
            for msg in custom_info_callback(ptchs):
                text_per_line.append('> {}'.format(msg))
        info_wid.set_widget_state(text_per_line=text_per_line)

    # Create widgets
    shape_options_wid = Shape2DOptionsWidget(
        labels=None, render_function=None)
    shape_options_wid.line_options_wid.render_lines_switch.button_wid.value = False
    shape_options_wid.add_render_function(render_function)
    patch_options_wid = PatchOptionsWidget(
        n_patches=patches[0].shape[0], n_offsets=patches[0].shape[1],
        render_function=render_function)
    image_options_wid = ImageOptionsWidget(
        n_channels=patches[0].shape[2], image_is_masked=False,
        render_function=None)
    image_options_wid.interpolation_checkbox.button_wid.value = False
    image_options_wid.add_render_function(render_function)
    renderer_options_wid = RendererOptionsWidget(
        options_tabs=['zoom_one', 'axes', 'numbering_matplotlib'], labels=None,
        axes_x_limits=None, axes_y_limits=None,
        render_function=render_function)
    info_wid = TextPrintWidget(text_per_line=[''])
    save_figure_wid = SaveMatplotlibFigureOptionsWidget()

    # Group widgets
    if n_patches > 1:
        # Define function that updates options' widgets state
        def update_widgets(change):
            # Selected object
            i = image_number_wid.selected_values

            # Update patch options
            patch_options_wid.set_widget_state(
                n_patches=patches[i].shape[0], n_offsets=patches[i].shape[1],
                allow_callback=False)

            # Update channels options
            image_options_wid.set_widget_state(
                n_channels=patches[i].shape[2], image_is_masked=False,
                allow_callback=True)

        # Image selection slider
        index = {'min': 0, 'max': n_patches-1, 'step': 1, 'index': 0}
        image_number_wid = AnimationOptionsWidget(
            index, render_function=update_widgets, index_style=browser_style,
            interval=0.2, description='Image', loop_enabled=True,
            continuous_update=False)

        # Header widget
        logo_wid = LogoWidget(style=main_style)
        logo_wid.layout.margin = '0px 10px 0px 0px'
        header_wid = ipywidgets.HBox([logo_wid, image_number_wid])
        header_wid.layout.align_items = 'center'
        header_wid.layout.margin = '0px 0px 10px 0px'
    else:
        # Header widget
        header_wid = LogoWidget(style=main_style)
        header_wid.layout.margin = '0px 10px 0px 0px'
    options_box = ipywidgets.Tab(
        children=[info_wid, patch_options_wid, image_options_wid,
                  shape_options_wid, renderer_options_wid, save_figure_wid])
    tab_titles = ['Info', 'Patches', 'Image', 'Shape', 'Renderer', 'Export']
    for (k, tl) in enumerate(tab_titles):
        options_box.set_title(k, tl)
    if n_patches > 1:
        wid = ipywidgets.VBox([header_wid, options_box])
    else:
        wid = ipywidgets.HBox([header_wid, options_box])

    # Set widget's style
    wid.box_style = main_style
    wid.layout.border = '2px solid ' + map_styles_to_hex_colours(main_style)

    # Display final widget
    final_box = ipywidgets.Box([wid])
    final_box.layout.display = 'flex'
    ipydisplay.display(final_box)

    # Trigger initial visualization
    render_function({})


def plot_graph(x_axis, y_axis, legend_entries=None, figure_size=(9, 5)):
    r"""
    Widget that allows plotting various curves in a graph.

    The widget has options tabs regarding the graph and the renderer (lines,
    markers, legend, figure, axes, grid) and saving the figure to file.

    Parameters
    ----------
    x_axis : `list` of `float`
        The values of the horizontal axis. Note that these values are common for
        all the curves.
    y_axis : `list` of `lists` of `float`
        A `list` that stores a `list` of values to be plotted for each curve.
    legend_entries : `list` or `str` or ``None``, optional
        The `list` of names that will appear on the legend for each curve. If
        ``None``, then the names format is ``curve {}.format(i)``.
    figure_size : (`int`, `int`), optional
        The initial size of the rendered figure.
    """
    # Ensure that the code is being run inside a Jupyter kernel!
    from .utils import verify_ipython_and_kernel
    verify_ipython_and_kernel()
    from menpo.visualize import plot_curve
    print('Initializing...')

    # Get number of curves to be plotted
    n_curves = len(y_axis)

    # Define the styling options
    main_style = 'danger'

    # Parse options
    if legend_entries is None:
        legend_entries = ["curve {}".format(i) for i in range(n_curves)]

    # Define render function
    def render_function(change):
        # Clear current figure, but wait until the generation of the new data
        # that will be rendered
        ipydisplay.clear_output(wait=True)

        # plot with selected options
        opts = plot_wid.selected_values.copy()
        new_figure_size = (
            plot_wid.selected_values['zoom'][0] * figure_size[0],
            plot_wid.selected_values['zoom'][1] * figure_size[1])
        del opts['zoom']
        save_figure_wid.renderer = plot_curve(
            x_axis=x_axis, y_axis=y_axis, figure_size=new_figure_size,
            figure_id=save_figure_wid.renderer.figure_id, new_figure=False,
            **opts)

        # show plot
        save_figure_wid.renderer.force_draw()

    # Create widgets
    plot_wid = PlotMatplotlibOptionsWidget(
        legend_entries=legend_entries, render_function=render_function)
    save_figure_wid = SaveMatplotlibFigureOptionsWidget()

    # Group widgets
    logo = LogoWidget(style=main_style)
    logo.layout.margin = '0px 10px 0px 0px'
    tmp_children = list(plot_wid.tab_box.children)
    tmp_children.append(save_figure_wid)
    plot_wid.tab_box.children = tmp_children
    plot_wid.tab_box.set_title(0, 'Labels')
    plot_wid.tab_box.set_title(1, 'Lines & Markers')
    plot_wid.tab_box.set_title(2, 'Legend')
    plot_wid.tab_box.set_title(3, 'Axes')
    plot_wid.tab_box.set_title(4, 'Zoom')
    plot_wid.tab_box.set_title(5, 'Grid')
    plot_wid.tab_box.set_title(6, 'Export')

    # Display final widget
    wid = ipywidgets.HBox([logo, plot_wid])
    wid.box_style = main_style
    wid.layout.border = '2px solid' + map_styles_to_hex_colours(main_style)
    plot_wid.container.border = '0px'
    final_box = ipywidgets.Box([wid])
    final_box.layout.display = 'flex'
    ipydisplay.display(final_box)

    # Trigger initial visualization
    render_function({})


def save_matplotlib_figure(renderer):
    r"""
    Widget that allows to save a figure, which was generated with Matplotlib,
    to file.

    Parameters
    ----------
    renderer : `menpo.visualize.viewmatplotlib.MatplotlibRenderer`
        The Matplotlib renderer object.
    """
    # Ensure that the code is being run inside a Jupyter kernel!
    from .utils import verify_ipython_and_kernel
    verify_ipython_and_kernel()
    # Create sub-widgets
    logo_wid = LogoWidget()
    logo_wid.layout.margin = '0px 10px 0px 0px'
    save_figure_wid = SaveMatplotlibFigureOptionsWidget(renderer,
                                                        style='warning')
    wid = ipywidgets.HBox([logo_wid, save_figure_wid])

    # Display widget
    ipydisplay.display(wid)


def save_mayavi_figure(renderer):
    r"""
    Widget that allows to save a figure, which was generated with Mayavi,
    to file.

    Parameters
    ----------
    renderer : `menpo3d.visualize.viewmayavi.MayaviRenderer`
        The Mayavi renderer object.
    """
    # Ensure that the code is being run inside a Jupyter kernel!
    from .utils import verify_ipython_and_kernel
    verify_ipython_and_kernel()
    # Create sub-widgets
    logo_wid = LogoWidget()
    logo_wid.layout.margin = '0px 10px 0px 0px'
    save_figure_wid = SaveMayaviFigureOptionsWidget(renderer,
                                                    style='warning')
    wid = ipywidgets.HBox([logo_wid, save_figure_wid])

    # Display widget
    ipydisplay.display(wid)


def visualize_shape_model_2d(shape_model, n_parameters=5, mode='multiple',
                             parameters_bounds=(-3.0, 3.0), figure_size=(7, 7)):
    r"""
    Widget that allows the dynamic visualization of a multi-scale linear
    statistical 2D shape model.

    Parameters
    ----------
    shape_model : `list` of `menpo.shape.PCAModel` or `subclass`
        The multi-scale shape model to be visualized. Note that each level can
        have different number of components.
    n_parameters : `int` or `list` of `int` or ``None``, optional
        The number of principal components to be used for the parameters
        sliders. If `int`, then the number of sliders per level is the minimum
        between `n_parameters` and the number of active components per level.
        If `list` of `int`, then a number of sliders is defined per level.
        If ``None``, all the active components per level will have a slider.
    mode : ``{'single', 'multiple'}``, optional
        If ``'single'``, then only a single slider is constructed along with a
        drop down menu. If ``'multiple'``, then a slider is constructed for each
        parameter.
    parameters_bounds : (`float`, `float`), optional
        The minimum and maximum bounds, in std units, for the sliders.
    figure_size : (`int`, `int`), optional
        The size of the plotted figures.
    """
    # Ensure that the code is being run inside a Jupyter kernel!
    from .utils import verify_ipython_and_kernel
    verify_ipython_and_kernel()
    from menpo.visualize.viewmatplotlib import (_set_axes_options,
                                                _parse_axes_limits)
    print('Initializing...')

    # Make sure that shape_model is a list even with one member
    if not isinstance(shape_model, list):
        shape_model = [shape_model]

    # Get the number of levels (i.e. number of shape models)
    n_levels = len(shape_model)

    # Define the styling options
    main_style = 'warning'

    # Get the maximum number of components per level
    max_n_params = [sp.n_active_components for sp in shape_model]

    # Check the given number of parameters (the returned n_parameters is a list
    # of len n_scales)
    n_parameters = check_n_parameters(n_parameters, n_levels, max_n_params)

    # Define render function
    def render_function(change):
        # Clear current figure, but wait until the generation of the new data
        # that will be rendered
        ipydisplay.clear_output(wait=True)

        # Get selected level
        level = 0
        if n_levels > 1:
            level = level_wid.value

        # Compute weights
        parameters = model_parameters_wid.selected_values
        weights = (parameters *
                   shape_model[level].eigenvalues[:len(parameters)] ** 0.5)

        # Get the mean
        mean = shape_model[level].mean()

        # Create options dictionary
        options = dict()
        options.update(shape_options_wid.selected_values['lines'])
        options.update(shape_options_wid.selected_values['markers'])
        options['image_view'] = shape_options_wid.selected_values['image_view']
        options.update(
            renderer_options_wid.selected_values['numbering_matplotlib'])
        options.update(renderer_options_wid.selected_values['axes'])

        # Correct options based on the type of the shape
        if hasattr(mean, 'labels'):
            # If the shape is a LabelledPointUndirectedGraph ...
            # ...use the legend options
            options.update(renderer_options_wid.selected_values['legend'])
            # ...use with_labels
            options['with_labels'] = \
                shape_options_wid.selected_values['with_labels']
            # ...correct colours
            line_colour = []
            marker_face_colour = []
            marker_edge_colour = []
            for lbl in options['with_labels']:
                idx = mean.labels.index(lbl)
                line_colour.append(options['line_colour'][idx])
                marker_face_colour.append(options['marker_face_colour'][idx])
                marker_edge_colour.append(options['marker_edge_colour'][idx])
            options['line_colour'] = line_colour
            options['marker_face_colour'] = marker_face_colour
            options['marker_edge_colour'] = marker_edge_colour
        else:
            # If shape is PointCloud, TriMesh or PointGraph
            # ...correct colours
            options['line_colour'] = options['line_colour'][0]
            options['marker_face_colour'] = options['marker_face_colour'][0]
            options['marker_edge_colour'] = options['marker_edge_colour'][0]

        # Get figure size
        new_figure_size = (
            renderer_options_wid.selected_values['zoom_one'] * figure_size[0],
            renderer_options_wid.selected_values['zoom_one'] * figure_size[1])

        # Render with selected options
        if mode_wid.value == 1:
            # Deformation mode
            # Compute instance
            instance = shape_model[level].instance(weights)

            # Render mean shape
            if mean_wid.selected_values:
                save_figure_wid.renderer = mean.view(
                    figure_id=save_figure_wid.renderer.figure_id,
                    new_figure=False, figure_size=None,
                    image_view=options['image_view'],
                    render_lines=options['render_lines'],
                    line_colour='yellow', line_style=options['line_style'],
                    line_width=options['line_width'],
                    render_markers=options['render_markers'],
                    marker_style=options['marker_style'],
                    marker_size=options['marker_size'],
                    marker_face_colour='yellow', marker_edge_colour='yellow',
                    marker_edge_width=options['marker_edge_width'])

            # Render instance
            save_figure_wid.renderer = instance.view(
                figure_id=save_figure_wid.renderer.figure_id, new_figure=False,
                figure_size=new_figure_size, **options)

            # Get instance range
            instance_range = instance.range()
        else:
            # Vectors mode
            # Compute instance
            instance_lower = shape_model[level].instance([-p for p in weights])
            instance_upper = shape_model[level].instance(weights)

            # Render mean shape
            save_figure_wid.renderer = mean.view(
                figure_id=save_figure_wid.renderer.figure_id, new_figure=False,
                figure_size=new_figure_size, **options)

            # Render vectors
            ax = plt.gca()
            x_min = np.Inf
            y_min = np.Inf
            x_max = -np.Inf
            y_max = -np.Inf
            for p in range(mean.n_points):
                xm = mean.points[p, 0]
                ym = mean.points[p, 1]
                xl = instance_lower.points[p, 0]
                yl = instance_lower.points[p, 1]
                xu = instance_upper.points[p, 0]
                yu = instance_upper.points[p, 1]
                if options['image_view']:
                    # image mode
                    lines = [[(ym, xm), (yl, xl)], [(ym, xm), (yu, xu)]]
                else:
                    # point cloud mode
                    lines = [[(xm, ym), (xl, yl)], [(xm, ym), (xu, yu)]]
                lc = mc.LineCollection(lines, colors=('g', 'b'),
                                       linestyles='solid', linewidths=2)
                # update min, max
                y_min = np.min([y_min, xl, xu])
                y_max = np.max([y_max, xl, xu])
                x_min = np.min([x_min, yl, yu])
                x_max = np.max([x_max, yl, yu])

                # add collection
                ax.add_collection(lc)

            # parse axes limits
            axes_x_limits, axes_y_limits = _parse_axes_limits(
                    x_min, x_max, y_min, y_max, options['axes_x_limits'],
                    options['axes_y_limits'])
            _set_axes_options(
                ax, render_axes=options['render_axes'],
                inverted_y_axis=options['image_view'],
                axes_font_name=options['axes_font_name'],
                axes_font_size=options['axes_font_size'],
                axes_font_style=options['axes_font_style'],
                axes_font_weight=options['axes_font_weight'],
                axes_x_limits=axes_x_limits, axes_y_limits=axes_y_limits,
                axes_x_ticks=options['axes_x_ticks'],
                axes_y_ticks=options['axes_y_ticks'])

            # Get instance range
            instance_range = mean.range()

        # Force rendering
        save_figure_wid.renderer.force_draw()

        # Update info
        update_info(level, instance_range)

    # Define function that updates the info text
    def update_info(level, instance_range):
        text_per_line = [
            "> Level {} out of {}".format(level + 1, n_levels),
            "> {} components in total".format(shape_model[level].n_components),
            "> {} active components".format(
                shape_model[level].n_active_components),
            "> {:.1f}% variance kept".format(
                shape_model[level].variance_ratio() * 100),
            "> Instance range: {:.1f} x {:.1f}".format(instance_range[0],
                                                       instance_range[1]),
            "> {} landmark points, {} features".format(
                shape_model[level].mean().n_points,
                shape_model[level].n_features)]
        info_wid.set_widget_state(text_per_line=text_per_line)

    # Plot variance function
    def plot_variance(name):
        # Clear current figure, but wait until the generation of the new data
        # that will be rendered
        ipydisplay.clear_output(wait=True)

        # Get selected level
        level = level_wid.value if n_levels > 1 else 0

        # Render
        new_figure_size = (
            renderer_options_wid.selected_values['zoom_one'] * 10,
            renderer_options_wid.selected_values['zoom_one'] * 3)
        plt.subplot(121)
        save_figure_wid.renderer = shape_model[level].plot_eigenvalues_ratio(
            figure_id=save_figure_wid.renderer.figure_id, new_figure=False)
        plt.subplot(122)
        save_figure_wid.renderer = \
            shape_model[level].plot_eigenvalues_cumulative_ratio(
                figure_id=save_figure_wid.renderer.figure_id, new_figure=False,
                figure_size=new_figure_size)
        save_figure_wid.renderer.force_draw()

    # Create widgets
    mode_dict = OrderedDict()
    mode_dict['Deformation'] = 1
    mode_dict['Vectors'] = 2
    mode_wid = ipywidgets.RadioButtons(
        options=mode_dict, description='Mode', value=1,
        layout=ipywidgets.Layout(width='6cm'))
    mode_wid.observe(render_function, names='value', type='change')
    mean_wid = SwitchWidget(
        selected_value=False, description='Render mean shape',
        description_location='right', switch_type='checkbox')
    mean_wid.observe(render_function, names='selected_values', type='change')

    # Function that controls mean shape checkbox visibility
    def mean_visible(change):
        if change['new'] == 1:
            mean_wid.button_wid.disabled = False
        else:
            mean_wid.button_wid.disabled = True
            mean_wid.set_widget_state(False, allow_callback=False)
    mode_wid.observe(mean_visible, names='value', type='change')
    model_parameters_wid = LinearModelParametersWidget(
        n_parameters[0], render_function, params_str='Parameter ',
        mode=mode, params_bounds=parameters_bounds, params_step=0.1,
        plot_variance_visible=True, plot_variance_function=plot_variance,
        animation_step=0.5, interval=0., loop_enabled=True,
        continuous_update=False)
    labels = None
    if hasattr(shape_model[0].mean(), 'labels'):
        labels = shape_model[0].mean().labels
    shape_options_wid = Shape2DOptionsWidget(
        labels=labels, render_function=render_function)
    renderer_options_wid = RendererOptionsWidget(
        options_tabs=['zoom_one', 'axes', 'numbering_matplotlib', 'legend'],
        labels=None,  axes_x_limits=0.1, axes_y_limits=0.1,
        render_function=render_function)
    info_wid = TextPrintWidget(text_per_line=[''])
    save_figure_wid = SaveMatplotlibFigureOptionsWidget()

    # Group widgets
    if n_levels > 1:
        # Define function that updates options' widgets state
        def update_widgets(change):
            print(n_parameters[change['new']])
            model_parameters_wid.set_widget_state(
                n_parameters=n_parameters[change['new']],
                params_str='Parameter ', allow_callback=True)

        # Create pyramid radiobuttons
        radio_str = OrderedDict()
        for l in range(n_levels):
            if l == 0:
                radio_str["Level {} (low)".format(l)] = l
            elif l == n_levels - 1:
                radio_str["Level {} (high)".format(l)] = l
            else:
                radio_str["Level {}".format(l)] = l
        level_wid = ipywidgets.RadioButtons(
            options=radio_str, description='Pyramid', value=n_levels-1,
            layout=ipywidgets.Layout(width='6cm'))
        level_wid.observe(update_widgets, names='value', type='change')
        level_wid.observe(render_function, names='value', type='change')
        radio_children = [level_wid, mode_wid, mean_wid]
    else:
        radio_children = [mode_wid, mean_wid]
    radio_wids = ipywidgets.VBox(radio_children)
    tmp_wid = ipywidgets.HBox([radio_wids, model_parameters_wid])
    options_box = ipywidgets.Tab(
        children=[tmp_wid, shape_options_wid, renderer_options_wid, info_wid,
                  save_figure_wid])
    tab_titles = ['Model', 'Shape', 'Renderer', 'Info', 'Export']
    for (k, tl) in enumerate(tab_titles):
        options_box.set_title(k, tl)
    logo_wid = LogoWidget(style=main_style)
    logo_wid.layout.margin = '0px 10px 0px 0px'
    wid = ipywidgets.HBox([logo_wid, options_box])

    # Set widget's style
    wid.box_style = main_style
    wid.layout.border = '2px solid ' + map_styles_to_hex_colours(main_style)

    # Display final widget
    final_box = ipywidgets.Box([wid])
    final_box.layout.display = 'flex'
    ipydisplay.display(final_box)

    # Trigger initial visualization
    render_function({})


def visualize_appearance_model(appearance_model, n_parameters=5,
                               mode='multiple', parameters_bounds=(-3.0, 3.0),
                               figure_size=(7, 7)):
    r"""
    Widget that allows the dynamic visualization of a multi-scale linear
    statistical appearance model.

    Parameters
    ----------
    appearance_model : `list` of `menpo.model.PCAModel` or subclass
        The multi-scale appearance model to be visualized. Note that each level
        can have different number of components.
    n_parameters : `int` or `list` of `int` or ``None``, optional
        The number of principal components to be used for the parameters
        sliders. If `int`, then the number of sliders per level is the minimum
        between `n_parameters` and the number of active components per level.
        If `list` of `int`, then a number of sliders is defined per level.
        If ``None``, all the active components per level will have a slider.
    mode : ``{'single', 'multiple'}``, optional
        If ``'single'``, then only a single slider is constructed along with a
        drop down menu. If ``'multiple'``, then a slider is constructed for each
        parameter.
    parameters_bounds : (`float`, `float`), optional
        The minimum and maximum bounds, in std units, for the sliders.
    figure_size : (`int`, `int`), optional
        The size of the plotted figures.
    """
    # Ensure that the code is being run inside a Jupyter kernel!
    from .utils import verify_ipython_and_kernel
    verify_ipython_and_kernel()
    print('Initializing...')

    # Make sure that appearance_model is a list even with one member
    if not isinstance(appearance_model, list):
        appearance_model = [appearance_model]

    # Get the number of levels (i.e. number of appearance models)
    n_levels = len(appearance_model)

    # Define the styling options
    main_style = 'success'

    # Get the maximum number of components per level
    max_n_params = [ap.n_active_components for ap in appearance_model]

    # Check the given number of parameters (the returned n_parameters is a list
    # of len n_scales)
    n_parameters = check_n_parameters(n_parameters, n_levels, max_n_params)

    # Define render function
    def render_function(change):
        # Clear current figure, but wait until the generation of the new data
        # that will be rendered
        ipydisplay.clear_output(wait=True)

        # Get selected level
        level = level_wid.value if n_levels > 1 else 0

        # Compute weights and instance
        parameters = model_parameters_wid.selected_values
        weights = (parameters *
                   appearance_model[level].eigenvalues[:len(parameters)] ** 0.5)
        instance = appearance_model[level].instance(weights)
        image_is_masked = isinstance(instance, MaskedImage)
        g = landmark_options_wid.selected_values['landmarks']['group']

        # Create options dictionary
        options = dict()
        options.update(landmark_options_wid.selected_values['lines'])
        options.update(landmark_options_wid.selected_values['markers'])
        options.update(
            renderer_options_wid.selected_values['numbering_matplotlib'])
        options.update(renderer_options_wid.selected_values['axes'])
        options.update(renderer_options_wid.selected_values['legend'])
        options.update(image_options_wid.selected_values)
        options.update(landmark_options_wid.selected_values['landmarks'])

        # Correct options based on the type of the shape
        if (instance.has_landmarks and
                hasattr(instance.landmarks[g], 'labels')):
            # If the shape is a LabelledPointUndirectedGraph ...
            # ...correct colours
            line_colour = []
            marker_face_colour = []
            marker_edge_colour = []
            for lbl in options['with_labels']:
                id = instance.landmarks[g].labels.index(lbl)
                line_colour.append(options['line_colour'][id])
                marker_face_colour.append(options['marker_face_colour'][id])
                marker_edge_colour.append(options['marker_edge_colour'][id])
            options['line_colour'] = line_colour
            options['marker_face_colour'] = marker_face_colour
            options['marker_edge_colour'] = marker_edge_colour
        else:
            # If shape is PointCloud, TriMesh or PointGraph
            # ...correct colours
            options['line_colour'] = options['line_colour'][0]
            options['marker_face_colour'] = options['marker_face_colour'][0]
            options['marker_edge_colour'] = options['marker_edge_colour'][0]

        # Get figure size
        new_figure_size = (
            renderer_options_wid.selected_values['zoom_one'] *
            figure_size[0],
            renderer_options_wid.selected_values['zoom_one'] *
            figure_size[1])

        # Render shape with selected options
        save_figure_wid.renderer = render_image(
            image=instance, renderer=save_figure_wid.renderer,
            image_is_masked=image_is_masked, figure_size=new_figure_size,
            **options)

        # Update info
        update_info(instance, level, g)

    # Define function that updates the info text
    def update_info(image, level, group):
        lvl_app_mod = appearance_model[level]
        lp = 0 if group is None else image.landmarks[group].n_points
        text_per_line = [
            "> Level: {} out of {}.".format(level + 1, n_levels),
            "> {} components in total.".format(lvl_app_mod.n_components),
            "> {} active components.".format(lvl_app_mod.n_active_components),
            "> {:.1f}% variance kept.".format(
                lvl_app_mod.variance_ratio() * 100),
            "> Reference shape of size {} with {} channel{}.".format(
                image._str_shape(),
                image.n_channels, 's' * (image.n_channels > 1)),
            "> {} features.".format(lvl_app_mod.n_features),
            "> {} landmark points.".format(lp),
            "> Instance: min={:.3f}, max={:.3f}".format(image.pixels.min(),
                                                        image.pixels.max())]
        info_wid.set_widget_state(text_per_line=text_per_line)

    # Plot variance function
    def plot_variance(name):
        # Clear current figure, but wait until the generation of the new data
        # that will be rendered
        ipydisplay.clear_output(wait=True)

        # Get selected level
        level = level_wid.value if n_levels > 1 else 0

        # Render
        new_figure_size = (
            renderer_options_wid.selected_values['zoom_one'] * 10,
            renderer_options_wid.selected_values['zoom_one'] * 3)
        plt.subplot(121)
        save_figure_wid.renderer = \
            appearance_model[level].plot_eigenvalues_ratio(
                figure_id=save_figure_wid.renderer.figure_id, new_figure=False)
        plt.subplot(122)
        save_figure_wid.renderer = \
            appearance_model[level].plot_eigenvalues_cumulative_ratio(
                figure_id=save_figure_wid.renderer.figure_id, new_figure=False,
                figure_size=new_figure_size)
        save_figure_wid.renderer.force_draw()

    # Create widgets
    model_parameters_wid = LinearModelParametersWidget(
            n_parameters[0], render_function, params_str='Parameter ',
            mode=mode, params_bounds=parameters_bounds, params_step=0.1,
            plot_variance_visible=True, plot_variance_function=plot_variance,
            animation_step=0.5, interval=0., loop_enabled=True,
            continuous_update=False)
    groups_keys, labels_keys = extract_groups_labels_from_image(
        appearance_model[0].mean())
    image_options_wid = ImageOptionsWidget(
        n_channels=appearance_model[0].mean().n_channels,
        image_is_masked=isinstance(appearance_model[0].mean(),
                                   MaskedImage),
        render_function=render_function)
    landmark_options_wid = LandmarkOptionsWidget(
        group_keys=groups_keys, labels_keys=labels_keys,
        type='2D', render_function=render_function)
    renderer_options_wid = RendererOptionsWidget(
        options_tabs=['zoom_one', 'axes', 'numbering_matplotlib', 'legend'],
        axes_x_limits=None, axes_y_limits=None, labels=None,
        render_function=render_function)
    info_wid = TextPrintWidget(text_per_line=[''])
    save_figure_wid = SaveMatplotlibFigureOptionsWidget()

    # Group widgets
    tmp_children = [model_parameters_wid]
    if n_levels > 1:
        # Define function that updates options' widgets state
        def update_widgets(change):
            value = change['new']
            # Update model parameters widget
            model_parameters_wid.set_widget_state(
                n_parameters[value], params_str='Parameter ',
                allow_callback=False)

            # Update landmarks options
            g_keys, l_keys = extract_groups_labels_from_image(
                appearance_model[value].mean())
            landmark_options_wid.set_widget_state(
                group_keys=g_keys, labels_keys=l_keys, allow_callback=False)

            # Update channels options
            image_options_wid.set_widget_state(
                n_channels=appearance_model[value].mean().n_channels,
                image_is_masked=isinstance(
                    appearance_model[value].mean(), MaskedImage),
                allow_callback=True)

        # Create pyramid radiobuttons
        radio_str = OrderedDict()
        for l in range(n_levels):
            if l == 0:
                radio_str["Level {} (low)".format(l)] = l
            elif l == n_levels - 1:
                radio_str["Level {} (high)".format(l)] = l
            else:
                radio_str["Level {}".format(l)] = l
        level_wid = ipywidgets.RadioButtons(
            options=radio_str, description='Pyramid', value=n_levels-1,
            layout=ipywidgets.Layout(width='6cm'))
        level_wid.observe(update_widgets, names='value', type='change')
        level_wid.observe(render_function, names='value', type='change')
        tmp_children.insert(0, level_wid)
    tmp_wid = ipywidgets.HBox(tmp_children)
    options_box = ipywidgets.Tab(
        children=[tmp_wid, image_options_wid, landmark_options_wid,
                  renderer_options_wid, info_wid, save_figure_wid])
    tab_titles = ['Model', 'Image', 'Landmarks', 'Renderer', 'Info', 'Export']
    for (k, tl) in enumerate(tab_titles):
        options_box.set_title(k, tl)
    logo_wid = LogoWidget(style=main_style)
    logo_wid.layout.margin = '0px 10px 0px 0px'
    wid = ipywidgets.HBox([logo_wid, options_box])

    # Set widget's style
    wid.box_style = main_style
    wid.layout.border = '2px solid ' + map_styles_to_hex_colours(main_style)

    # Display final widget
    final_box = ipywidgets.Box([wid])
    final_box.layout.display = 'flex'
    ipydisplay.display(final_box)

    # Trigger initial visualization
    render_function({})


def visualize_patch_appearance_model(appearance_model, centers,
                                     n_parameters=5, mode='multiple',
                                     parameters_bounds=(-3.0, 3.0),
                                     figure_size=(7, 7)):
    r"""
    Widget that allows the dynamic visualization of a multi-scale linear
    statistical patch-based appearance model.

    Parameters
    ----------
    appearance_model : `list` of `menpo.model.PCAModel` or subclass
        The multi-scale patch-based appearance model to be visualized. Note that
        each level can have different number of components.
    centers : `list` of `menpo.shape.PointCloud` or subclass
        The centers to set the patches around. If the `list` has only one
        `menpo.shape.PointCloud` then this will be used for all appearance model
        levels. Otherwise, it needs to have the same length as
        `appearance_model`.
    n_parameters : `int` or `list` of `int` or ``None``, optional
        The number of principal components to be used for the parameters
        sliders. If `int`, then the number of sliders per level is the minimum
        between `n_parameters` and the number of active components per level.
        If `list` of `int`, then a number of sliders is defined per level.
        If ``None``, all the active components per level will have a slider.
    mode : ``{'single', 'multiple'}``, optional
        If ``'single'``, then only a single slider is constructed along with a
        drop down menu. If ``'multiple'``, then a slider is constructed for each
        parameter.
    parameters_bounds : (`float`, `float`), optional
        The minimum and maximum bounds, in std units, for the sliders.
    figure_size : (`int`, `int`), optional
        The size of the plotted figures.
    """
    # Ensure that the code is being run inside a Jupyter kernel!
    from .utils import verify_ipython_and_kernel
    verify_ipython_and_kernel()
    print('Initializing...')

    # Make sure that appearance_model is a list even with one member
    if not isinstance(appearance_model, list):
        appearance_model = [appearance_model]

    # Get the number of levels (i.e. number of appearance models)
    n_levels = len(appearance_model)

    # Make sure that centers is a list even with one pointcloud
    if not isinstance(centers, list):
        centers = [centers] * n_levels
    elif isinstance(centers, list) and len(centers) == 1:
        centers *= n_levels

    # Define the styling options
    main_style = 'success'

    # Get the maximum number of components per level
    max_n_params = [ap.n_active_components for ap in appearance_model]

    # Check the given number of parameters (the returned n_parameters is a list
    # of len n_scales)
    n_parameters = check_n_parameters(n_parameters, n_levels, max_n_params)

    # Define render function
    def render_function(change):
        # Clear current figure, but wait until the generation of the new data
        # that will be rendered
        ipydisplay.clear_output(wait=True)

        # Get selected level
        level = level_wid.value if n_levels > 1 else 0

        # Compute weights and instance
        parameters = model_parameters_wid.selected_values
        weights = (parameters *
                   appearance_model[level].eigenvalues[:len(parameters)] ** 0.5)
        instance = appearance_model[level].instance(weights)

        # Create options dictionary
        options = dict()
        options.update(shape_options_wid.selected_values['lines'])
        options.update(shape_options_wid.selected_values['markers'])
        options.update(
            renderer_options_wid.selected_values['numbering_matplotlib'])
        options.update(renderer_options_wid.selected_values['axes'])
        image_options = dict(image_options_wid.selected_values)
        del image_options['masked_enabled']
        options.update(image_options)
        options.update(patch_options_wid.selected_values)
        options['line_colour'] = options['line_colour'][0]
        options['marker_face_colour'] = options['marker_face_colour'][0]
        options['marker_edge_colour'] = options['marker_edge_colour'][0]

        # Get figure size
        new_figure_size = (
            renderer_options_wid.selected_values['zoom_one'] * figure_size[0],
            renderer_options_wid.selected_values['zoom_one'] * figure_size[1])

        # Render image with selected options
        save_figure_wid.renderer = render_patches(
            patches=instance.pixels, patch_centers=centers[level],
            renderer=save_figure_wid.renderer, figure_size=new_figure_size,
            **options)

        # Update info
        update_info(instance, level)

    # Define function that updates the info text
    def update_info(image, level):
        lvl_app_mod = appearance_model[level]
        text_per_line = [
            "> Level: {} out of {}.".format(level + 1, n_levels),
            "> {} components in total.".format(lvl_app_mod.n_components),
            "> {} active components.".format(lvl_app_mod.n_active_components),
            "> {:.1f}% variance kept.".format(
                lvl_app_mod.variance_ratio() * 100),
            "> Each patch has size {}H x {}W with {} channel{}.".format(
                image.pixels.shape[3], image.pixels.shape[4],
                image.pixels.shape[2], 's' * (image.pixels.shape[2] > 1)),
            "> {} features.".format(lvl_app_mod.n_features),
            "> {} landmark points.".format(image.pixels.shape[0]),
            "> Instance: min={:.3f}, max={:.3f}".format(image.pixels.min(),
                                                        image.pixels.max())]
        info_wid.set_widget_state(text_per_line=text_per_line)

    # Plot variance function
    def plot_variance(name):
        # Clear current figure, but wait until the generation of the new data
        # that will be rendered
        ipydisplay.clear_output(wait=True)

        # Get selected level
        level = 0
        if n_levels > 1:
            level = level_wid.value

        # Render
        new_figure_size = (
            renderer_options_wid.selected_values['zoom_one'] * 10,
            renderer_options_wid.selected_values['zoom_one'] * 3)
        plt.subplot(121)
        save_figure_wid.renderer = \
            appearance_model[level].plot_eigenvalues_ratio(
                figure_id=save_figure_wid.renderer.figure_id, new_figure=False)
        plt.subplot(122)
        save_figure_wid.renderer = \
            appearance_model[level].plot_eigenvalues_cumulative_ratio(
                figure_id=save_figure_wid.renderer.figure_id, new_figure=False,
                figure_size=new_figure_size)
        save_figure_wid.renderer.force_draw()

    # Create widgets
    model_parameters_wid = LinearModelParametersWidget(
            n_parameters[0], render_function, params_str='Parameter ',
            mode=mode, params_bounds=parameters_bounds, params_step=0.1,
            plot_variance_visible=True, plot_variance_function=plot_variance,
            animation_step=0.5, interval=0., loop_enabled=True,
            continuous_update=False)
    shape_options_wid = Shape2DOptionsWidget(
        labels=None, render_function=None)
    shape_options_wid.line_options_wid.render_lines_switch.button_wid.value = False
    shape_options_wid.add_render_function(render_function)
    patch_options_wid = PatchOptionsWidget(
        n_patches=appearance_model[0].mean().pixels.shape[0],
        n_offsets=appearance_model[0].mean().pixels.shape[1],
        render_function=render_function)
    image_options_wid = ImageOptionsWidget(
        n_channels=appearance_model[0].mean().pixels.shape[2],
        image_is_masked=isinstance(appearance_model[0].mean(), MaskedImage),
        render_function=None)
    image_options_wid.interpolation_checkbox.button_wid.value = False
    image_options_wid.add_render_function(render_function)
    renderer_options_wid = RendererOptionsWidget(
        options_tabs=['zoom_one', 'axes', 'numbering_matplotlib'], labels=None,
        axes_x_limits=None, axes_y_limits=None, render_function=render_function)
    info_wid = TextPrintWidget(text_per_line=[''])
    save_figure_wid = SaveMatplotlibFigureOptionsWidget()

    # Group widgets
    tmp_children = [model_parameters_wid]
    if n_levels > 1:
        # Define function that updates options' widgets state
        def update_widgets(change):
            value = change['new']
            # Update model parameters widget
            model_parameters_wid.set_widget_state(
                n_parameters[value], params_str='Parameter ',
                allow_callback=False)

            # Update patch options
            patch_options_wid.set_widget_state(
                n_patches=appearance_model[value].mean().pixels.shape[0],
                n_offsets=appearance_model[value].mean().pixels.shape[1],
                allow_callback=False)

            # Update channels options
            image_options_wid.set_widget_state(
                n_channels=appearance_model[value].mean().pixels.shape[2],
                image_is_masked=isinstance(appearance_model[value].mean(),
                                           MaskedImage),
                allow_callback=True)

        # Define pyramid radiobuttons
        radio_str = OrderedDict()
        for l in range(n_levels):
            if l == 0:
                radio_str["Level {} (low)".format(l)] = l
            elif l == n_levels - 1:
                radio_str["Level {} (high)".format(l)] = l
            else:
                radio_str["Level {}".format(l)] = l
        level_wid = ipywidgets.RadioButtons(
            options=radio_str, description='Pyramid', value=n_levels-1,
            layout=ipywidgets.Layout(width='6cm'))
        level_wid.observe(update_widgets, names='value', type='change')
        level_wid.observe(render_function, names='value', type='change')
        tmp_children.insert(0, level_wid)
    tmp_wid = ipywidgets.HBox(tmp_children)
    options_box = ipywidgets.Tab(
        children=[tmp_wid, patch_options_wid, image_options_wid,
                  shape_options_wid, renderer_options_wid, info_wid,
                  save_figure_wid])
    tab_titles = ['Model', 'Patches', 'Channels', 'Shape', 'Renderer', 'Info',
                  'Export']
    for (k, tl) in enumerate(tab_titles):
        options_box.set_title(k, tl)
    logo_wid = LogoWidget(style=main_style)
    logo_wid.layout.margin = '0px 10px 0px 0px'
    wid = ipywidgets.HBox([logo_wid, options_box])

    # Set widget's style
    wid.box_style = main_style
    wid.layout.border = '2px solid ' + map_styles_to_hex_colours(main_style)

    # Display final widget
    final_box = ipywidgets.Box([wid])
    final_box.layout.display = 'flex'
    ipydisplay.display(final_box)

    # Trigger initial visualization
    render_function({})


def webcam_widget(canvas_width=640, hd=True, n_preview_windows=5):
    r"""
    Webcam widget for taking snapshots. The snapshots are dynamically previewed
    in a FIFO stack of thumbnails.

    Parameters
    ----------
    canvas_width : `int`, optional
        The initial width of the rendered canvas. Note that this doesn't actually
        change the webcam resolution. It simply rescales the rendered image, as
        well as the size of the returned screenshots.
    hd : `bool`, optional
        If ``True``, then the webcam will be set to high definition (HD), i.e.
        720 x 1280. Otherwise the default resolution will be used.
    n_preview_windows : `int`, optional
        The number of preview thumbnails that will be used as a FIFO stack to
        show the captured screenshots. It must be at least 4.

    Returns
    -------
    snapshots : `list` of `menpo.image.Image`
        The list of captured images.
    """
    # Ensure that the code is being run inside a Jupyter kernel!
    from .utils import verify_ipython_and_kernel
    verify_ipython_and_kernel()

    # Set update function
    images = []

    def update(_):
        images.append(wid.selected_values[-1])

    # Create widgets
    wid = CameraSnapshotWidget(
        canvas_width=canvas_width, hd=hd, n_preview_windows=n_preview_windows,
        preview_windows_margin=3, style='danger', preview_style='warning',
        render_function=update)
    wid.container.layout.border = (
        '2px solid' + map_styles_to_hex_colours('danger'))

    # Display widget
    ipydisplay.display(wid)

    # Return
    return images<|MERGE_RESOLUTION|>--- conflicted
+++ resolved
@@ -9,12 +9,9 @@
 from menpo.base import name_of_callable
 from menpo.image import MaskedImage, Image
 from menpo.image.base import _convert_patches_list_to_single_array
-<<<<<<< HEAD
 from menpo.shape import TriMesh
 from menpo.visualize import print_dynamic
-=======
 from menpo.landmark import LandmarkManager
->>>>>>> 3849c678
 
 from .options import (RendererOptionsWidget, TextPrintWidget,
                       SaveMatplotlibFigureOptionsWidget, AnimationOptionsWidget,
